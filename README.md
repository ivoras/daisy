--- conflicted
+++ resolved
@@ -30,13 +30,11 @@
 * Distributing sensor data, by having gateways publish daily aggregate data from sensor networks.
 * Distributing sports / betting / lottery results
 * Wikileaks, of course
-<<<<<<< HEAD
-* Making a gigantic world-wide database of e.g. product information: manufacturs could add information about their products, keyed on e.g. UPC codes
 * As a basis for a cryptocurrency, by adding consensus logic for transactions
-=======
 * Making a gigantic world-wide database of e.g. product information: manufacturers could add information about their products, keyed on e.g. UPC codes
-* Logging and auditing: create and ship signed, rich logs which can be easily distributed and audited.
->>>>>>> 26886b2d
+* Logging and auditing: create and ship signed, rich logs which can be easily distributed and audited (e.g. each department publishes blocks of their changes).
+
+The blockchain is basically very well suited to data exchange between otherwise competitive or hostile parties - the "trustless" principle is how Bitcoin manages to work in a really hostile global environment. Daisy could help bridge such environments.
 
 # Current status
 
