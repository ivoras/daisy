--- conflicted
+++ resolved
@@ -221,12 +221,8 @@
 	if n != 1 {
 		return errors.New("didn't write newline")
 	}
-<<<<<<< HEAD
 	log.Println("--> successfully wrote", string(bmsg))
-	return nil
-=======
 	return p2pc.peer.Flush()
->>>>>>> d72275fc
 }
 
 func (p2pc *p2pConnection) handleConnection() {
